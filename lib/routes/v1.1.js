'use strict';

/**
 * Router for TTN HTTP integrations API v1 and this API v1
 * @module routes/v1_1
 * @license MIT
 */

const router = require('express').Router(),
<<<<<<< HEAD
  { Box } = require('openSenseMapAPI').models,
  decoder = require('../decoding'),
  { createLogger } = require('../logging');
=======
  { boxFromDevId, boxFromBoxId } = require('../database'),
  { TTNError, PayloadError } = require('../errors'),
  { getOrRegisterDevice } = require('../ttn'),
  cfg = require('../../config'),
  decoder = require('../decoding'),
  { createLogger } = require('../logging');

const log = createLogger('webhook-v1.1');
>>>>>>> be3d70fe

/**
 * express middleware, sending responses & compute reponse time
 *
 * expects res.local to contain { code, data } or an Error
 * expects req.time to be a Date
 * @private
 */
const sendResponse = function sendResponse (req, res, next) {
<<<<<<< HEAD
  let data = res.locals;

  // handle undhandled errors
  if (!data.code) {
    data = { code: 501, msg: data };
  }

  data.msg = data.msg.toString();

  res.status(data.code).json(data);
  res.locals.responseTime = Date.now() - req.time.getTime();

  next();
};

const log = createLogger('webhook-v1.1', {
  serializers: {
    box (box) {
      return box
        ? { id: box._id, sensors: box.sensors, ttn: box.integrations.ttn }
        : {};
    },
    res (res) {
      const { msg, responseTime, code } = res.locals;

      return { msg, responseTime, code };
    },
  },
});

/**
 * express middleware, logging result of a webhook request
 * @private
 */
const logResponse = function logResponse (req, res, next) {
  const { msg, responseTime, code } = res.locals;
  const message = `${code} (${responseTime}ms): ${msg}`;
  if (code >= 500) {
    log.error({ res }, message);
  } else if (code >= 400) {
    log.warn({ res, box: req.box, payload: req.body }, message);
  } else {
    log.info({ res }, message);
  }
=======
  const r = res.locals.result;
  const { message } = r;
  let { code } = r;
  if (
    !code ||
    (!(r instanceof TTNError) && r instanceof Error) // filter non TTNError.code values
  ) {
    code = 501;
  }

  res.status(code).json({ code, message });
  res.locals.responseTime = Date.now() - req.time.getTime();

  if (r instanceof TTNError) {
    log.warn({
      res,
      box: req.box,
      payload: req.body,
      url: req.url
    }, message);
  } else if (r.code) {
    log.info({ res, url: req.url }, message);
  } else {
    log.error({
      err: r,
      res,
      box: req.box,
      payload: req.body,
      url: req.url,
    }, message);
  }

>>>>>>> be3d70fe
  next();
};

/**
 * Accepts a POST request from the TTN HTTP integrations uplink API, version 1
 * as specified {@link https://www.thethingsnetwork.org/docs/applications/http/|here},
 * and decodes it's payload to store a set of measurements for a box.
 * The box is identified by it's registered values app_id and dev_id.
 * If a box specifies a port, it will only recieve measurements sent on that port.
 * @name 'POST /v1.1'
 * @example
 * curl -X POST -H "content-type: application/json" -d \
 *   '{ "app_id": "asdf", "dev_id": "qwerty", "payload_raw": "kzIrIYzlOycAMgEA" }' \
 *   localhost:3000/v1.1
 */
const httpIntegrationHandler = function httpIntegrationHandler (req, res, next) {
  const { app_id, dev_id, payload_raw, payload_fields, port } = req.body;

  log.debug({ payload: req.body }, 'payload');

  if (
    !dev_id ||
    !app_id ||
    !(payload_raw || payload_fields)
  ) {
<<<<<<< HEAD
    Object.assign(res.locals, {
      code: 422,
      msg: 'malformed request: any of [dev_id, app_id, payload_fields, payload_raw] is missing'
    });
=======
    res.locals.result = new PayloadError('any of [dev_id, app_id, payload_fields, payload_raw] is missing');
>>>>>>> be3d70fe

    return next();
  }

  // look up box for dev_id & app_id in DB
  boxFromDevId(app_id, dev_id, port)
    .then(box => {
      log.debug({ box }, 'matched box');
      req.box = box;

      log.debug({ box: req.box }, 'matched box');

      // decode measurements from request.body, req.box & req.time
      return decoder.decodeRequest(req.body, box, req.time.toISOString());
    })

    // store measurements in DB
    .then(measurements => {
      log.debug({ measurements }, 'resulting measurements');

<<<<<<< HEAD
      return req.box.saveMeasurementsArray(measurements)
        .catch(msg => Promise.reject({ code: 422, msg }));
    })

    .then(() => {
      Object.assign(res.locals, { code: 201, msg: 'measurements created' });

      return next();
    })

    // handle any error passed in
    .catch(err => {
      res.locals = err;

      return next();
    });
};

router.post('/', [
  httpIntegrationHandler,
  sendResponse,
  logResponse,
=======
      return req.box.saveMeasurementsArray(measurements);
    })

    .then(() => {
      res.locals.result = { code: 201, message: 'measurements created' };

      return next();
    })

    .catch(err => {
      res.locals.result = err;

      return next();
    });
};

// TODO: proper auth using JWT from oSeM-API ?
const authOpensensemap = function authOpensensemap (req, res, next) {
  if (cfg.ipWhitelist.includes(req.ip)) {
    return next();
  }

  res.status(403).send({ code: 403, message: 'Not Authorized' });
};

/**
 * returns the device options for a senseBox. if no matching device exists, a new one is registered
 *
 * # box <-> device matching
 * app_id = cfg.ttn.appId
 * dev_id = box._id
 * app_eui = lookup at ttn handler for cfg.ttn.appId (???)
 * dev_eui = random
 * app_skey/ nwskey = random
 */
const registerDeviceHandler = function registerDeviceHandler (req, res, next) {
  const { boxId } = req.params;

  // make sure the box actually exists
  return boxFromBoxId(boxId)
    .then(box => {
      req.box = box;

      return getOrRegisterDevice(boxId);
    })
    .then(device => {
      log.debug({ device, boxId }, 'matched device');
      res.locals.result = { code: 200, message: device };
      next();
    })
    .catch(err => {
      res.locals.result = err;
      next();
    });
};

router.post('/', [
  httpIntegrationHandler,
  sendResponse,
]);

router.get('/ttndevice/:boxId', [
  authOpensensemap,
  registerDeviceHandler,
  sendResponse,
>>>>>>> be3d70fe
]);

module.exports = router;<|MERGE_RESOLUTION|>--- conflicted
+++ resolved
@@ -7,11 +7,6 @@
  */
 
 const router = require('express').Router(),
-<<<<<<< HEAD
-  { Box } = require('openSenseMapAPI').models,
-  decoder = require('../decoding'),
-  { createLogger } = require('../logging');
-=======
   { boxFromDevId, boxFromBoxId } = require('../database'),
   { TTNError, PayloadError } = require('../errors'),
   { getOrRegisterDevice } = require('../ttn'),
@@ -20,7 +15,6 @@
   { createLogger } = require('../logging');
 
 const log = createLogger('webhook-v1.1');
->>>>>>> be3d70fe
 
 /**
  * express middleware, sending responses & compute reponse time
@@ -30,52 +24,6 @@
  * @private
  */
 const sendResponse = function sendResponse (req, res, next) {
-<<<<<<< HEAD
-  let data = res.locals;
-
-  // handle undhandled errors
-  if (!data.code) {
-    data = { code: 501, msg: data };
-  }
-
-  data.msg = data.msg.toString();
-
-  res.status(data.code).json(data);
-  res.locals.responseTime = Date.now() - req.time.getTime();
-
-  next();
-};
-
-const log = createLogger('webhook-v1.1', {
-  serializers: {
-    box (box) {
-      return box
-        ? { id: box._id, sensors: box.sensors, ttn: box.integrations.ttn }
-        : {};
-    },
-    res (res) {
-      const { msg, responseTime, code } = res.locals;
-
-      return { msg, responseTime, code };
-    },
-  },
-});
-
-/**
- * express middleware, logging result of a webhook request
- * @private
- */
-const logResponse = function logResponse (req, res, next) {
-  const { msg, responseTime, code } = res.locals;
-  const message = `${code} (${responseTime}ms): ${msg}`;
-  if (code >= 500) {
-    log.error({ res }, message);
-  } else if (code >= 400) {
-    log.warn({ res, box: req.box, payload: req.body }, message);
-  } else {
-    log.info({ res }, message);
-  }
-=======
   const r = res.locals.result;
   const { message } = r;
   let { code } = r;
@@ -108,7 +56,6 @@
     }, message);
   }
 
->>>>>>> be3d70fe
   next();
 };
 
@@ -134,14 +81,7 @@
     !app_id ||
     !(payload_raw || payload_fields)
   ) {
-<<<<<<< HEAD
-    Object.assign(res.locals, {
-      code: 422,
-      msg: 'malformed request: any of [dev_id, app_id, payload_fields, payload_raw] is missing'
-    });
-=======
     res.locals.result = new PayloadError('any of [dev_id, app_id, payload_fields, payload_raw] is missing');
->>>>>>> be3d70fe
 
     return next();
   }
@@ -162,30 +102,6 @@
     .then(measurements => {
       log.debug({ measurements }, 'resulting measurements');
 
-<<<<<<< HEAD
-      return req.box.saveMeasurementsArray(measurements)
-        .catch(msg => Promise.reject({ code: 422, msg }));
-    })
-
-    .then(() => {
-      Object.assign(res.locals, { code: 201, msg: 'measurements created' });
-
-      return next();
-    })
-
-    // handle any error passed in
-    .catch(err => {
-      res.locals = err;
-
-      return next();
-    });
-};
-
-router.post('/', [
-  httpIntegrationHandler,
-  sendResponse,
-  logResponse,
-=======
       return req.box.saveMeasurementsArray(measurements);
     })
 
@@ -251,7 +167,6 @@
   authOpensensemap,
   registerDeviceHandler,
   sendResponse,
->>>>>>> be3d70fe
 ]);
 
 module.exports = router;