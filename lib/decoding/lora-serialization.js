--- conflicted
+++ resolved
@@ -8,10 +8,7 @@
 
 const loraSerialization = require('lora-serialization').decoder,
   { createLogger } = require('../logging'),
-<<<<<<< HEAD
-=======
   { LoraError } = require('../errors'),
->>>>>>> be3d70fe
   { findSensorIds, applyValueFromMeasurement } = require('./helpers');
 
 const log = createLogger('decoder/lora-serialization');
