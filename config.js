'use strict';

const e = process.env;

module.exports = {
  port: e['TTN_OSEM_port'] || 3000,

  /**
   * error: only server errors
   * warn:  a summary of requests that didn't succeed
   * info:  a summary of each request
   * debug: show input data, matched box, resulting measurements
   * trace: show intermediate decoding results
   */
  loglevel: e['TTN_OSEM_loglevel'] || 'info',
<<<<<<< HEAD
=======

  /**
   * commaseparated list of IP6 adresses that are allowed to request authenticated routes
   * eg GET /v1.1/ttndevices/:boxId
   * subject to change!
   */
  ipWhitelist: ['::1'].concat(
    e['TTN_OSEM_ipwhitelist'] ? e['TTN_OSEM_ipwhitelist'].split(',') : []
  ),

  ttn: {
    appId: e['TTN_OSEM_ttn_app'],
    key: e['TTN_OSEM_ttn_key'], // the key requires full rights (settings, devices, messages)
  },
>>>>>>> be3d70fe
};<|MERGE_RESOLUTION|>--- conflicted
+++ resolved
@@ -13,8 +13,6 @@
    * trace: show intermediate decoding results
    */
   loglevel: e['TTN_OSEM_loglevel'] || 'info',
-<<<<<<< HEAD
-=======
 
   /**
    * commaseparated list of IP6 adresses that are allowed to request authenticated routes
@@ -29,5 +27,4 @@
     appId: e['TTN_OSEM_ttn_app'],
     key: e['TTN_OSEM_ttn_key'], // the key requires full rights (settings, devices, messages)
   },
->>>>>>> be3d70fe
 };