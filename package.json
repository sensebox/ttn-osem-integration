{
  "name": "ttn-osem-integration",
  "version": "1.0.0",
  "description": "adapter for thethingsnetwork.org measurements to opensensemap.org ",
  "main": "lib/index.js",
  "scripts": {
    "start": "node lib/index.js | bunyan -o short",
    "start:rawlogs": "node lib/index.js",
    "watch": "node-dev --respawn lib/index.js",
    "test": "nyc --check coverage --lines 98 --functions 90 --branches 98 mocha test",
    "lint": "eslint *.js lib test",
    "docs": "jsdoc -p README.md *.js lib/** -d docs"
  },
  "repository": {
    "type": "git",
    "url": "git+https://github.com/sensebox/ttn-osem-integration.git"
  },
  "keywords": [
    "TTN",
    "osem",
    "openSenseMap",
    "LoRa",
    "lorawan",
    "sensorweb",
    "open",
    "data"
  ],
  "author": "github.com/noerw",
  "license": "GPL-3.0",
  "bugs": {
    "url": "https://github.com/sensebox/ttn-osem-integration/issues"
  },
  "homepage": "https://github.com/sensebox/ttn-osem-integration#readme",
  "dependencies": {
    "body-parser": "^1.17.2",
    "bunyan": "^1.8.12",
<<<<<<< HEAD
    "express": "^4.15.4",
    "lora-serialization": "^3.0.1",
    "openSenseMapAPI": "git://github.com/sensebox/openSenseMap-API.git#7f786e1"
=======
    "console-control-strings": "^1.1.0",
    "express": "^4.15.4",
    "lora-serialization": "^3.0.1",
    "openSenseMapAPI": "git://github.com/sensebox/openSenseMap-API.git#32e761d68f29404bad70c60bdc299206c1a10409",
    "request-promise-native": "^1.0.5",
    "ttn": "^2.2.5"
>>>>>>> be3d70fe
  },
  "devDependencies": {
    "chai": "^4.1.1",
    "chai-as-promised": "^7.1.1",
    "chai-things": "^0.2.0",
    "chakram": "^1.5.0",
    "eslint": "^4.4.0",
    "jsdoc": "^3.5.4",
    "mocha": "^3.5.0",
    "node-dev": "^3.1.3",
    "nyc": "^11.1.0"
  }
}<|MERGE_RESOLUTION|>--- conflicted
+++ resolved
@@ -34,18 +34,11 @@
   "dependencies": {
     "body-parser": "^1.17.2",
     "bunyan": "^1.8.12",
-<<<<<<< HEAD
     "express": "^4.15.4",
     "lora-serialization": "^3.0.1",
-    "openSenseMapAPI": "git://github.com/sensebox/openSenseMap-API.git#7f786e1"
-=======
-    "console-control-strings": "^1.1.0",
-    "express": "^4.15.4",
-    "lora-serialization": "^3.0.1",
-    "openSenseMapAPI": "git://github.com/sensebox/openSenseMap-API.git#32e761d68f29404bad70c60bdc299206c1a10409",
+    "openSenseMapAPI": "git://github.com/sensebox/openSenseMap-API.git#7f786e1",
     "request-promise-native": "^1.0.5",
     "ttn": "^2.2.5"
->>>>>>> be3d70fe
   },
   "devDependencies": {
     "chai": "^4.1.1",
